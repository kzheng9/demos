--- conflicted
+++ resolved
@@ -1,9 +1,5 @@
 CC=gcc
-<<<<<<< HEAD
-CFLAGS=-fopenmp -std=gnu99 -O3
-=======
 CFLAGS=-fopenmp -std=gnu99 -O3 -ffast-math
->>>>>>> 1170fd2f
 
 centroid.x: centroid.c
 	$(CC) $(CFLAGS) $< -o $@
